--- conflicted
+++ resolved
@@ -28,13 +28,8 @@
 
   const subscribeToStock = async () => {
     try {
-<<<<<<< HEAD
-      setStatus('Subscribing to FAKEPACA...')
-      const response = await fetch(`${BACKEND_URL}/ws_manager/FAKEPACA`)
-=======
       setStatus(`Subscribing to ${symbol}...`)
       const response = await fetch(`${BACKEND_URL}/ws_manager/${symbol}`)
->>>>>>> 9e7fc74c
       const result = await response.json()
 
       if (result.status === 'subscribed') {
@@ -50,11 +45,7 @@
 
   const startStreaming = () => {
     if (!isSubscribed) {
-<<<<<<< HEAD
-      setStatus('❌ Please subscribe to FAKEPACA first')
-=======
       setStatus(`❌ Please subscribe to ${symbol} first`)
->>>>>>> 9e7fc74c
       return
     }
 
@@ -63,20 +54,12 @@
     }
 
     setStatus('Starting SSE connection...')
-<<<<<<< HEAD
-    const eventSource = new EventSource(`${BACKEND_URL}/stream/FAKEPACA`)
-=======
     const eventSource = new EventSource(`${BACKEND_URL}/stream/${symbol}`)
->>>>>>> 9e7fc74c
     eventSourceRef.current = eventSource
 
     eventSource.onopen = () => {
       setIsStreaming(true)
-<<<<<<< HEAD
-      setStatus('🔴 Live streaming FAKEPACA data')
-=======
       setStatus(`🔴 Live streaming ${symbol} data`)
->>>>>>> 9e7fc74c
     }
 
     eventSource.onmessage = (event) => {
@@ -85,12 +68,6 @@
         const data: StockData = JSON.parse(event.data)
         console.log('Parsed SSE data:', data)
         setStockData(prev => {
-<<<<<<< HEAD
-          if (!prev) {
-            return data
-          }
-          // Merge candles data and update timestamp
-=======
           // If this is an initial snapshot, replace all data
           if ((data as any).is_initial) {
             console.log('Received initial snapshot with', Object.keys(data.candles || {}).length, 'candles')
@@ -104,7 +81,6 @@
 
           console.log('Merging delta update with', Object.keys(data.candles || {}).length, 'new candles')
           // Merge candles data (delta updates) and update timestamp
->>>>>>> 9e7fc74c
           return {
             ...prev,
             candles: { ...prev.candles, ...data.candles },
@@ -172,11 +148,7 @@
                 opacity: isSubscribed || !symbol.trim() ? 0.6 : 1
               }}
             >
-<<<<<<< HEAD
-              {isSubscribed ? '✅ Subscribed to FAKEPACA' : 'Subscribe to FAKEPACA'}
-=======
               {isSubscribed ? `✅ Subscribed to ${symbol}` : `Subscribe to ${symbol}`}
->>>>>>> 9e7fc74c
             </button>
             
             {!isStreaming ? (
@@ -207,11 +179,7 @@
         )}
 
         <div className="card" style={{ textAlign: 'left' }}>
-<<<<<<< HEAD
-          <h2>Live Data Stream</h2>
-=======
           <h2>Raw Data Stream</h2>
->>>>>>> 9e7fc74c
           {!stockData ? (
             <p>No data received yet...</p>
           ) : (
